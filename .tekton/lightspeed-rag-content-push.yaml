--- conflicted
+++ resolved
@@ -27,14 +27,9 @@
     value: Containerfile
   - name: path-context
     value: .
-<<<<<<< HEAD
-  - name: revision
-    value: '{{revision}}'
   timeouts:
     pipeline: "9h0m0s"
     tasks: "9h0m0s"
-=======
->>>>>>> 6294b834
   pipelineSpec:
     description: |
       This pipeline is ideal for building container images from a Containerfile while reducing network traffic.
@@ -221,7 +216,7 @@
       - name: PLATFORM
         value: linux-c4xlarge/amd64
       - name: IMAGE
-        value: $(params.output-image)-amd64
+        value: $(params.output-image)
       - name: DOCKERFILE
         value: $(params.dockerfile)
       - name: CONTEXT
@@ -247,11 +242,7 @@
         - name: name
           value: buildah-remote
         - name: bundle
-<<<<<<< HEAD
           value: quay.io/konflux-ci/tekton-catalog/task-buildah-remote:0.2@sha256:eb3440a0ea2a1366160d86afdd17e04006aeba58e5b9ef95fbbcb9783cc59a68
-=======
-          value: quay.io/konflux-ci/tekton-catalog/task-buildah:0.2@sha256:e107cfdf4ee68741ad366b2768cd33e2d5f99569b639f95f50df8b9835c2d144
->>>>>>> 6294b834
         - name: kind
           value: task
         resolver: bundles
@@ -263,25 +254,6 @@
       workspaces:
       - name: source
         workspace: workspace
-<<<<<<< HEAD
-    - name: build-manifest
-      params:
-        - name: IMAGE
-          value: $(params.output-image)
-        - name: COMMIT_SHA
-          value: $(tasks.clone-repository.results.commit)
-        - name: IMAGES
-          value:
-            - $(tasks.build-container.results.IMAGE_URL)@$(tasks.build-container.results.IMAGE_DIGEST)
-      runAfter:
-        - build-container
-      taskRef:
-        params:
-        - name: name
-          value: build-image-manifest
-        - name: bundle
-          value: quay.io/konflux-ci/tekton-catalog/task-build-image-manifest:0.1@sha256:de3bcbba4e3202f408e300878dfcefd5e390dc353eca3d4ac5dfa554f5349ea2
-=======
     - name: build-image-index
       params:
       - name: IMAGE
@@ -303,32 +275,20 @@
           value: build-image-index
         - name: bundle
           value: quay.io/konflux-ci/tekton-catalog/task-build-image-index:0.1@sha256:e4871851566d8b496966b37bcb8c5ce9748a52487f116373d96c6cd28ef684c6
->>>>>>> 6294b834
-        - name: kind
-          value: task
-        resolver: bundles
-      when:
-<<<<<<< HEAD
-        - input: $(tasks.init.results.build)
-          operator: in
-          values:
-            - "true"
-=======
+        - name: kind
+          value: task
+        resolver: bundles
+      when:
       - input: $(tasks.init.results.build)
         operator: in
         values:
         - "true"
->>>>>>> 6294b834
     - name: build-source-image
       params:
       - name: BINARY_IMAGE
         value: $(params.output-image)
       runAfter:
-<<<<<<< HEAD
-      - build-manifest
-=======
-      - build-image-index
->>>>>>> 6294b834
+      - build-image-index
       taskRef:
         params:
         - name: name
@@ -353,15 +313,9 @@
     - name: deprecated-base-image-check
       params:
       - name: IMAGE_URL
-<<<<<<< HEAD
-        value: $(tasks.build-container.results.IMAGE_URL)
-      - name: IMAGE_DIGEST
-        value: $(tasks.build-container.results.IMAGE_DIGEST)
-=======
         value: $(tasks.build-image-index.results.IMAGE_URL)
       - name: IMAGE_DIGEST
         value: $(tasks.build-image-index.results.IMAGE_DIGEST)
->>>>>>> 6294b834
       runAfter:
       - build-image-index
       taskRef:
@@ -391,11 +345,7 @@
         - name: name
           value: clair-scan
         - name: bundle
-<<<<<<< HEAD
-          value: quay.io/konflux-ci/tekton-catalog/task-clair-scan:0.2@sha256:28fee4bf5da87f2388c973d9336086749cad8436003f9a514e22ac99735e056b
-=======
           value: quay.io/konflux-ci/tekton-catalog/task-clair-scan:0.2@sha256:37b9187c1d5f6672bbc9c61d88fc71a3ee688076cb16edef42d1ff92a59027fb
->>>>>>> 6294b834
         - name: kind
           value: task
         resolver: bundles
@@ -431,21 +381,13 @@
       - name: image-url
         value: $(tasks.build-image-index.results.IMAGE_URL)
       runAfter:
-<<<<<<< HEAD
-      - build-container
-=======
-      - build-image-index
->>>>>>> 6294b834
+      - build-image-index
       taskRef:
         params:
         - name: name
           value: sast-snyk-check
         - name: bundle
-<<<<<<< HEAD
-          value: quay.io/konflux-ci/tekton-catalog/task-sast-snyk-check:0.2@sha256:c1ea706405f9ae146e31baef4abfea49b1e855a75bfc44c33eb0eb29516831b3
-=======
           value: quay.io/konflux-ci/tekton-catalog/task-sast-snyk-check:0.2@sha256:69ae591831f0f96d31c85d360273c1ce436ae1dbbfa3d0b22a083cb228c9e82c
->>>>>>> 6294b834
         - name: kind
           value: task
         resolver: bundles
@@ -457,19 +399,16 @@
       workspaces:
       - name: workspace
         workspace: workspace
+      params:
+      - name: image-digest
+        value: $(tasks.build-container.results.IMAGE_DIGEST)
+      - name: image-url
+        value: $(tasks.build-container.results.IMAGE_URL)
+    - name: clamav-scan
       params:
       - name: image-digest
         value: $(tasks.build-image-index.results.IMAGE_DIGEST)
       - name: image-url
-<<<<<<< HEAD
-        value: $(tasks.build-container.results.IMAGE_URL)
-    - name: clamav-scan
-      params:
-      - name: image-digest
-        value: $(tasks.build-container.results.IMAGE_DIGEST)
-      - name: image-url
-        value: $(tasks.build-container.results.IMAGE_URL)
-=======
         value: $(tasks.build-image-index.results.IMAGE_URL)
       runAfter:
       - build-image-index
@@ -512,7 +451,6 @@
         value: $(params.dockerfile)
       - name: CONTEXT
         value: $(params.path-context)
->>>>>>> 6294b834
       runAfter:
       - build-image-index
       taskRef:
@@ -538,15 +476,9 @@
       taskRef:
         params:
         - name: name
-<<<<<<< HEAD
-          value: clamav-scan
-        - name: bundle
-          value: quay.io/konflux-ci/tekton-catalog/task-clamav-scan:0.1@sha256:1e29eebe916b81b7100138d62db0e03e22d03657274d37041c59cbaca5fdbf7d
-=======
           value: rpms-signature-scan
         - name: bundle
           value: quay.io/konflux-ci/tekton-catalog/task-rpms-signature-scan:0.2@sha256:7aa4d3c95e2b963e82fdda392f7cb3d61e3dab035416cf4a3a34e43cf3c9c9b8
->>>>>>> 6294b834
         - name: kind
           value: task
         resolver: bundles
